# Copyright Amazon.com, Inc. or its affiliates. All Rights Reserved.
# SPDX-License-Identifier: MIT-0
AWSTemplateFormatVersion: 2010-09-09
Transform:
  - AWS::LanguageExtensions
  - AWS::Serverless-2016-10-31
Description: >
  Unicorn Properties Service. Validate the content, images and contract of property listings.

Metadata:
  cfn-lint:
    config:
      ignore_checks:
        - ES4000      # Rule disabled because the CatchAll Rule doesn't need a DLQ
        - ES6000      # Rule disabled because SQS DLOs don't need a RedrivePolicy

Parameters:
  Stage:
    Type: String
    Default: local
    AllowedValues:
      - local
      - dev
      - prod

Mappings:
  LogsRetentionPeriodMap:
    local:
      Days: 3
    dev:
      Days: 3
    prod:
      Days: 14
  Constants:
    ProjectName:
      Value: "AWS Serverless Developer Experience"

Conditions:
  IsProd: !Equals
    - !Ref Stage
    - Prod

Globals:
  Function:
    Runtime: nodejs18.x
    MemorySize: 128
    Timeout: 15
    Tracing: Active
    Architectures:
      - x86_64
    Environment:
      Variables:
        CONTRACT_STATUS_TABLE: !Ref ContractStatusTable
        EVENT_BUS: !Ref UnicornPropertiesEventBus
        SERVICE_NAMESPACE: !Sub "{{resolve:ssm:/uni-prop/${Stage}/UnicornPropertiesNamespace}}"
        POWERTOOLS_SERVICE_NAME: !Sub "{{resolve:ssm:/uni-prop/${Stage}/UnicornPropertiesNamespace}}"
        POWERTOOLS_TRACE_DISABLED: "false" # Explicitly disables tracing, default
        POWERTOOLS_LOGGER_LOG_EVENT: !If [IsProd, "false", "true"] # Logs incoming event, default
        POWERTOOLS_LOGGER_SAMPLE_RATE: !If [IsProd, "0.1", "0"] # Debug log sampling percentage, default
        POWERTOOLS_METRICS_NAMESPACE: !Sub "{{resolve:ssm:/uni-prop/${Stage}/UnicornPropertiesNamespace}}"
        LOG_LEVEL: INFO # Log level for Logger (INFO, DEBUG, etc.), default
    Tags:
      stage: !Ref Stage
      project: !FindInMap [ Constants, ProjectName, Value ]
      namespace: !Sub "{{resolve:ssm:/uni-prop/${Stage}/UnicornPropertiesNamespace}}"

Resources:
<<<<<<< HEAD
=======
  #### SSM PARAMETERS
>>>>>>> ac5bdc1a
  # Services share their event bus name and arn
  UnicornPropertiesEventBusNameParam:
    Type: AWS::SSM::Parameter
    Properties:
      Type: String
      Name: !Sub /uni-prop/${Stage}/UnicornPropertiesEventBus
      Value: !GetAtt UnicornPropertiesEventBus.Name
      
  UnicornPropertiesEventBusArnParam:
    Type: AWS::SSM::Parameter
    Properties:
      Type: String
      Name: !Sub /uni-prop/${Stage}/UnicornPropertiesEventBusArn
      Value: !GetAtt UnicornPropertiesEventBus.Arn


  #### LAMBDA FUNCTIONS
  # Listens to ContractStatusChanged events from EventBridge
  ContractStatusChangedHandlerFunction:
    Type: AWS::Serverless::Function
    Properties:
      Handler: contractStatusChangedEventHandler.lambdaHandler
      Policies:
        - DynamoDBWritePolicy:
            TableName: !Ref ContractStatusTable
        - DynamoDBReadPolicy:
            TableName: !Ref ContractStatusTable
      Events:
        StatusChangedEvent:
          Type: EventBridgeRule
          Properties:
            RuleName: unicorn.properties-ContractStatusChanged
            EventBusName: !GetAtt UnicornPropertiesEventBus.Name
            Pattern:
              source:
                - !Sub "{{resolve:ssm:/uni-prop/${Stage}/UnicornContractsNamespace}}"
              detail-type:
                - ContractStatusChanged
            RetryPolicy:
              MaximumRetryAttempts: 5
              MaximumEventAgeInSeconds: 900
            DeadLetterConfig:
              Arn: !GetAtt PropertiesEventBusRuleDLQ.Arn
      EventInvokeConfig:
        DestinationConfig:
          OnFailure:
            Type: SQS
            Destination: !GetAtt PropertiesServiceDLQ.Arn

<<<<<<< HEAD
=======
  # Log group for the ContractStatusChangedHandlerFunction
  ContractStatusChangedHandlerFunctionLogGroup:
    Type: AWS::Logs::LogGroup
    UpdateReplacePolicy: Delete
    DeletionPolicy: Delete
    Properties:
      LogGroupName: !Sub "/aws/lambda/${ContractStatusChangedHandlerFunction}"
      RetentionInDays: !FindInMap [LogsRetentionPeriodMap, !Ref Stage, Days]

>>>>>>> ac5bdc1a
  # Listens to Contract status changes from ContractStatusTable to un-pause StepFunctions
  PropertiesApprovalSyncFunction:
    Type: AWS::Serverless::Function
    Properties:
      Handler: propertiesApprovalSyncFunction.lambdaHandler
      Policies:
        - DynamoDBReadPolicy:
            TableName: !Ref ContractStatusTable
        - DynamoDBStreamReadPolicy:
            TableName: !Ref ContractStatusTable
            StreamName:
              !Select [3, !Split ["/", !GetAtt ContractStatusTable.StreamArn]]
        - SQSSendMessagePolicy:
            QueueName: !GetAtt PropertiesServiceDLQ.QueueName
        - Statement:
            - Effect: Allow
              Action:
                - states:SendTaskSuccess
              Resource:
                - !Ref ApprovalStateMachine
      Events:
        Stream:
          Type: DynamoDB
          Properties:
            Stream: !GetAtt ContractStatusTable.StreamArn
            BatchSize: 100
            StartingPosition: TRIM_HORIZON
            MaximumRetryAttempts: 3
            DestinationConfig:
              OnFailure:
                Destination: !GetAtt PropertiesServiceDLQ.Arn
      EventInvokeConfig:
        DestinationConfig:
          OnFailure:
            Type: SQS
            Destination: !GetAtt PropertiesServiceDLQ.Arn
    Metadata: # Manage esbuild properties
      BuildMethod: esbuild
      BuildProperties:
        Minify: false
        Target: "es2020"
        Sourcemap: true
        EntryPoints: 
          - src/properties_service/propertiesApprovalSyncFunction.ts

<<<<<<< HEAD
=======
  # Log group for the PropertiesApprovalSyncFunction
  PropertiesApprovalSyncFunctionLogGroup:
    Type: AWS::Logs::LogGroup
    UpdateReplacePolicy: Delete
    DeletionPolicy: Delete
    Properties:
      LogGroupName: !Sub "/aws/lambda/${PropertiesApprovalSyncFunction}"
      RetentionInDays: !FindInMap [LogsRetentionPeriodMap, !Ref Stage, Days]
      

>>>>>>> ac5bdc1a
  # Part of the ApprovalStateMachine, checks if a given Property has an existing Contract in ContractStatusTable
  ContractExistsCheckerFunction:
      Type: AWS::Serverless::Function
      Properties:
        Handler: contractExistsCheckerFunction.lambdaHandler
        Policies:
          - DynamoDBCrudPolicy:
              TableName: !Ref ContractStatusTable
      Metadata: # Manage esbuild properties
        BuildMethod: esbuild
        BuildProperties:
          Minify: false
          Target: "es2020"
          Sourcemap: true
          EntryPoints: 
            - src/properties_service/contractExistsCheckerFunction.ts

  # Log group for the ContractExistsCheckerFunction       
  ContractExistsCheckerFunctionLogGroup:
    Type: AWS::Logs::LogGroup
    UpdateReplacePolicy: Delete
    DeletionPolicy: Delete
    Properties:
      LogGroupName: !Sub "/aws/lambda/${ContractExistsCheckerFunction}"
      RetentionInDays: !FindInMap [LogsRetentionPeriodMap, !Ref Stage, Days]

  # Part of the ApprovalStateMachine, validates if all outputs of content checking steps are OK
  ContentIntegrityValidatorFunction:
    Type: AWS::Serverless::Function
    Properties:
      Handler: contentIntegrityValidatorFunction.lambdaHandler
    Metadata: # Manage esbuild properties
      BuildMethod: esbuild
      BuildProperties:
        Minify: false
        Target: "es2020"
        Sourcemap: true
        EntryPoints: 
          - src/properties_service/contentIntegrityValidatorFunction.ts

<<<<<<< HEAD
=======
  # Log group for the ContentIntegrityValidatorFunction
  ContentIntegrityValidatorFunctionLogGroup:
    Type: AWS::Logs::LogGroup
    UpdateReplacePolicy: Delete
    DeletionPolicy: Delete
    Properties:
      LogGroupName: !Sub "/aws/lambda/${ContentIntegrityValidatorFunction}"
      RetentionInDays: !FindInMap [LogsRetentionPeriodMap, !Ref Stage, Days]
      
      
>>>>>>> ac5bdc1a
  # Part of the ApprovalStateMachine, pauses the workflow execution and stores token in ContractStatusTable until contract is approved
  WaitForContractApprovalFunction:
    Type: AWS::Serverless::Function
    Properties:
      Handler: waitForContractApprovalFunction.lambdaHandler
      Policies:
        - DynamoDBCrudPolicy:
            TableName: !Ref ContractStatusTable
    Metadata: # Manage esbuild properties
      BuildMethod: esbuild
      BuildProperties:
        Minify: false
        Target: "es2020"
        Sourcemap: true
        EntryPoints: 
          - src/properties_service/waitForContractApprovalFunction.ts

<<<<<<< HEAD
  #### DLQs
  PropertiesEventBusRuleDLQ:
    Type: AWS::SQS::Queue
    UpdateReplacePolicy: Delete
    DeletionPolicy: Delete
    Properties:
      SqsManagedSseEnabled: true
      MessageRetentionPeriod: 1209600 # Maximum value, 1,209,600 (14days)
      Tags:
        - Key: project
          Value: !FindInMap [ Constants, ProjectName, Value ]
        - Key: namespace
          Value: !Sub "{{resolve:ssm:/uni-prop/${Stage}/UnicornPropertiesNamespace}}"
        - Key: stage
          Value: !Ref Stage

=======
  # Log group for the WaitForContractApprovalFunction
  WaitForContractApprovalFunctionLogGroup:
    Type: AWS::Logs::LogGroup
    UpdateReplacePolicy: Delete
    DeletionPolicy: Delete
    Properties:
      LogGroupName: !Sub "/aws/lambda/${WaitForContractApprovalFunction}"
      RetentionInDays: !FindInMap [LogsRetentionPeriodMap, !Ref Stage, Days]
>>>>>>> ac5bdc1a

  #### STATE MACHINE
  ApprovalStateMachine:
    Type: AWS::Serverless::StateMachine
    Properties:
      Name: !Sub "${AWS::StackName}-ApprovalStateMachine"
      DefinitionUri: src/state_machine/property_approval.asl.yaml
      Tracing:
        Enabled: true
      Policies:
        - AWSXRayDaemonWriteAccess
        - ComprehendBasicAccessPolicy: {}
        - RekognitionDetectOnlyPolicy: {}
        - LambdaInvokePolicy:
            FunctionName: !Ref WaitForContractApprovalFunction
        - LambdaInvokePolicy:
            FunctionName: !Ref ContentIntegrityValidatorFunction
        - LambdaInvokePolicy:
            FunctionName: !Ref ContractExistsCheckerFunction
        - S3ReadPolicy:
            BucketName: !Sub "{{resolve:ssm:/uni-prop/${Stage}/ImagesBucket}}"
        - EventBridgePutEventsPolicy:
            EventBusName: !GetAtt UnicornPropertiesEventBus.Name
        - Statement:
            - Effect: Allow
              Action:
                - logs:CreateLogDelivery
                - logs:GetLogDelivery
                - logs:UpdateLogDelivery
                - logs:DeleteLogDelivery
                - logs:ListLogDeliveries
                - logs:PutResourcePolicy
                - logs:DescribeResourcePolicies
                - logs:DescribeLogGroups
                - cloudwatch:PutMetricData
              Resource: "*"
      Logging:
        Destinations:
          - CloudWatchLogsLogGroup:
              LogGroupArn: !GetAtt ApprovalStateMachineLogGroup.Arn
        Level: ALL
        IncludeExecutionData: true
      Events:
        PubApproReqEvent:
          Type: EventBridgeRule
          Properties:
<<<<<<< HEAD
            RuleName: properties.pubapprovalwf-web.pubapprovalrequested
=======
            RuleName: unicorn.properties-PublicationApprovalRequested
>>>>>>> ac5bdc1a
            EventBusName: !GetAtt UnicornPropertiesEventBus.Name
            Pattern:
              source:
                - !Sub "{{resolve:ssm:/uni-prop/${Stage}/UnicornWebNamespace}}"
              detail-type:
                - PublicationApprovalRequested
            RetryPolicy:
              MaximumRetryAttempts: 5
              MaximumEventAgeInSeconds: 900
            DeadLetterConfig:
              Type: SQS
              Destination: !GetAtt PropertiesServiceDLQ.Arn
      DefinitionSubstitutions:
        ContractExistsChecker: !GetAtt ContractExistsCheckerFunction.Arn
        WaitForContractApproval: !GetAtt WaitForContractApprovalFunction.Arn
        ContentIntegrityValidator: !GetAtt ContentIntegrityValidatorFunction.Arn
        ImageUploadBucketName: !Sub "{{resolve:ssm:/uni-prop/${Stage}/ImagesBucket}}"
        EventBusName: !GetAtt UnicornPropertiesEventBus.Name
        ServiceName: !Sub "{{resolve:ssm:/uni-prop/${Stage}/UnicornPropertiesNamespace}}"
<<<<<<< HEAD


  #### DEAD LETTER QUEUES
  # Store EventBridge events that failed to be DELIVERED to ContractStatusChangedHandlerFunction
  PropertiesEventBusRuleDLQ:
    Type: AWS::SQS::Queue
    UpdateReplacePolicy: Delete
    DeletionPolicy: Delete
    Properties:
      SqsManagedSseEnabled: true
      MessageRetentionPeriod: 1209600 # Maximum value, 1,209,600 (14days)
      Tags:
        - Key: project
          Value: !FindInMap [ Constants, ProjectName, Value ]
        - Key: namespace
          Value: !Sub "{{resolve:ssm:/uni-prop/${Stage}/UnicornPropertiesNamespace}}"
        - Key: stage
          Value: !Ref Stage

  # Store failed INVOCATIONS to each Lambda function in Unicorn Properties Service
  PropertiesServiceDLQ:
    Type: AWS::SQS::Queue
    UpdateReplacePolicy: Delete
    DeletionPolicy: Delete
    Properties:
      SqsManagedSseEnabled: true
      MessageRetentionPeriod: 1209600 # Maximum value, 1,209,600 (14days)
      Tags:
        - Key: project
          Value: !FindInMap [ Constants, ProjectName, Value ]
        - Key: namespace
          Value: !Sub "{{resolve:ssm:/uni-prop/${Stage}/UnicornPropertiesNamespace}}"
        - Key: stage
          Value: !Ref Stage


  #### CLOUDWATCH LOG GROUPS
  # Store Lambda execution logs for each Lambda function in Unicorn Properties Service
  ContractStatusChangedHandlerFunctionLogGroup:
    Type: AWS::Logs::LogGroup
    UpdateReplacePolicy: Delete
    DeletionPolicy: Delete
    Properties:
      LogGroupName: !Sub "/aws/lambda/${ContractStatusChangedHandlerFunction}"
      RetentionInDays: !FindInMap [LogsRetentionPeriodMap, !Ref Stage, Days]

  PropertiesApprovalSyncFunctionLogGroup:
    Type: AWS::Logs::LogGroup
    UpdateReplacePolicy: Delete
    DeletionPolicy: Delete
    Properties:
      LogGroupName: !Sub "/aws/lambda/${PropertiesApprovalSyncFunction}"
      RetentionInDays: !FindInMap [LogsRetentionPeriodMap, !Ref Stage, Days]
=======
>>>>>>> ac5bdc1a

  # Store ApprovalStateMachineLogGroup workflow execution logs
  ApprovalStateMachineLogGroup:
    Type: AWS::Logs::LogGroup
    UpdateReplacePolicy: Delete
    DeletionPolicy: Delete
    Properties:
      LogGroupName: !Sub "/aws/states/${AWS::StackName}-ApprovalStateMachine"
      RetentionInDays: !FindInMap [LogsRetentionPeriodMap, !Ref Stage, Days]

  #### DEAD LETTER QUEUES
  # Store EventBridge events that failed to be DELIVERED to ContractStatusChangedHandlerFunction
  PropertiesEventBusRuleDLQ:
    Type: AWS::SQS::Queue
    UpdateReplacePolicy: Delete
    DeletionPolicy: Delete
    Properties:
      SqsManagedSseEnabled: true
      MessageRetentionPeriod: 1209600 # Maximum value, 1,209,600 (14days)
      Tags:
        - Key: project
          Value: !FindInMap [ Constants, ProjectName, Value ]
        - Key: namespace
          Value: !Sub "{{resolve:ssm:/uni-prop/${Stage}/UnicornPropertiesNamespace}}"
        - Key: stage
          Value: !Ref Stage

<<<<<<< HEAD
  # Store ApprovalStateMachineLogGroup workflow execution logs
  ApprovalStateMachineLogGroup:
    Type: AWS::Logs::LogGroup
=======
  # Store failed INVOCATIONS to each Lambda function in Unicorn Properties Service
  PropertiesServiceDLQ:
    Type: AWS::SQS::Queue
>>>>>>> ac5bdc1a
    UpdateReplacePolicy: Delete
    DeletionPolicy: Delete
    Properties:
      SqsManagedSseEnabled: true
      MessageRetentionPeriod: 1209600 # Maximum value, 1,209,600 (14days)
      Tags:
        - Key: project
          Value: !FindInMap [ Constants, ProjectName, Value ]
        - Key: namespace
          Value: !Sub "{{resolve:ssm:/uni-prop/${Stage}/UnicornPropertiesNamespace}}"
        - Key: stage
          Value: !Ref Stage

  #### DEAD LETTER QUEUES
  # Store EventBridge events that failed to be DELIVERED to ContractStatusChangedHandlerFunction
  PropertiesEventBusRuleDLQ:
    Type: AWS::SQS::Queue
    UpdateReplacePolicy: Delete
    DeletionPolicy: Delete
    Properties:
      SqsManagedSseEnabled: true
      MessageRetentionPeriod: 1209600 # Maximum value, 1,209,600 (14days)
      Tags:
        - Key: project
          Value: !FindInMap [ Constants, ProjectName, Value ]
        - Key: namespace
          Value: !Sub "{{resolve:ssm:/uni-prop/${Stage}/UnicornPropertiesNamespace}}"
        - Key: stage
          Value: !Ref Stage

  # Store failed INVOCATIONS to each Lambda function in Unicorn Properties Service
  PropertiesServiceDLQ:
    Type: AWS::SQS::Queue
    UpdateReplacePolicy: Delete
    DeletionPolicy: Delete
    Properties:
      SqsManagedSseEnabled: true
      MessageRetentionPeriod: 1209600 # Maximum value, 1,209,600 (14days)
      Tags:
        - Key: project
          Value: !FindInMap [ Constants, ProjectName, Value ]
        - Key: namespace
          Value: !Sub "{{resolve:ssm:/uni-prop/${Stage}/UnicornPropertiesNamespace}}"
        - Key: stage
          Value: !Ref Stage


  #### CLOUDWATCH LOG GROUPS
  # Store Lambda execution logs for each Lambda function in Unicorn Properties Service
  ContractStatusChangedHandlerFunctionLogGroup:
    Type: AWS::Logs::LogGroup
    UpdateReplacePolicy: Delete
    DeletionPolicy: Delete
    Properties:
      LogGroupName: !Sub "/aws/lambda/${ContractStatusChangedHandlerFunction}"
      RetentionInDays: !FindInMap [LogsRetentionPeriodMap, !Ref Stage, Days]

  PropertiesApprovalSyncFunctionLogGroup:
    Type: AWS::Logs::LogGroup
    UpdateReplacePolicy: Delete
    DeletionPolicy: Delete
    Properties:
      LogGroupName: !Sub "/aws/lambda/${PropertiesApprovalSyncFunction}"
      RetentionInDays: !FindInMap [LogsRetentionPeriodMap, !Ref Stage, Days]

  ContractExistsCheckerFunctionLogGroup:
    Type: AWS::Logs::LogGroup
    UpdateReplacePolicy: Delete
    DeletionPolicy: Delete
    Properties:
      LogGroupName: !Sub "/aws/lambda/${ContractExistsCheckerFunction}"
      RetentionInDays: !FindInMap [LogsRetentionPeriodMap, !Ref Stage, Days]

  ContentIntegrityValidatorFunctionLogGroup:
    Type: AWS::Logs::LogGroup
    UpdateReplacePolicy: Delete
    DeletionPolicy: Delete
    Properties:
      LogGroupName: !Sub "/aws/lambda/${ContentIntegrityValidatorFunction}"
      RetentionInDays: !FindInMap [LogsRetentionPeriodMap, !Ref Stage, Days]

  WaitForContractApprovalFunctionLogGroup:
    Type: AWS::Logs::LogGroup
    UpdateReplacePolicy: Delete
    DeletionPolicy: Delete
    Properties:
      LogGroupName: !Sub "/aws/lambda/${WaitForContractApprovalFunction}"
      RetentionInDays: !FindInMap [LogsRetentionPeriodMap, !Ref Stage, Days]

  # Store ApprovalStateMachineLogGroup workflow execution logs
  ApprovalStateMachineLogGroup:
    Type: AWS::Logs::LogGroup
    UpdateReplacePolicy: Delete
    DeletionPolicy: Delete
    Properties:
      LogGroupName: !Sub "/aws/states/${AWS::StackName}-ApprovalStateMachine"
      RetentionInDays: !FindInMap [LogsRetentionPeriodMap, !Ref Stage, Days]


  #### DYNAMODB TABLE
  ContractStatusTable:
    Type: AWS::DynamoDB::Table
    UpdateReplacePolicy: Delete
    DeletionPolicy: Delete
    Properties:
      AttributeDefinitions:
        - AttributeName: property_id
          AttributeType: S
      KeySchema:
        - AttributeName: property_id
          KeyType: HASH
      StreamSpecification:
        StreamViewType: NEW_AND_OLD_IMAGES
      BillingMode: PAY_PER_REQUEST
      Tags:
        - Key: project
          Value: !FindInMap [ Constants, ProjectName, Value ]
        - Key: namespace
          Value: !Sub "{{resolve:ssm:/uni-prop/${Stage}/UnicornPropertiesNamespace}}"
        - Key: stage
          Value: !Ref Stage


  #### EVENT BUS
  # Event bus for Unicorn Properties Service, used to publish and consume events
  UnicornPropertiesEventBus:
    Type: AWS::Events::EventBus
    Properties:
      Name: !Sub UnicornPropertiesBus-${Stage}

  # Event bus policy to restrict who can publish events (should only be services from UnicornPropertiesNamespace)
  UnicornPropertiesEventsBusPublishPolicy:
    Type: AWS::Events::EventBusPolicy
    Properties:
      EventBusName: !Ref UnicornPropertiesEventBus
      StatementId: !Sub OnlyPropertiesServiceCanPublishToEventBus-${Stage}
      Statement:
        Effect: Allow
        Principal:
          AWS:
            - !Sub "arn:${AWS::Partition}:iam::${AWS::AccountId}:root"
        Action: events:PutEvents
        Resource: !GetAtt UnicornPropertiesEventBus.Arn
        Condition:
          StringEquals:
            events:source:
              - !Sub "{{resolve:ssm:/uni-prop/${Stage}/UnicornPropertiesNamespace}}"

<<<<<<< HEAD
  # Catchall rule used for development purposes. Logs all events matching any of the services' to CloudWatch Logs
=======
  # Catchall rule used for development purposes. Logs all events matching any of the services to CloudWatch Logs
>>>>>>> ac5bdc1a
  UnicornPropertiesCatchAllRule:
    Type: AWS::Events::Rule
    Properties:
      Name: properties.catchall
      Description: Catchall rule used for development purposes.
      EventBusName: !Ref UnicornPropertiesEventBus
      EventPattern:
        account:
          - !Ref AWS::AccountId
        source:
          - !Sub "{{resolve:ssm:/uni-prop/${Stage}/UnicornContractsNamespace}}"
          - !Sub "{{resolve:ssm:/uni-prop/${Stage}/UnicornPropertiesNamespace}}"
          - !Sub "{{resolve:ssm:/uni-prop/${Stage}/UnicornWebNamespace}}"
      State: ENABLED #You may want to disable this rule in production
      Targets:
        - Arn: !GetAtt UnicornPropertiesCatchAllLogGroup.Arn
          Id: !Sub UnicornPropertiesCatchAllLogGroupTarget-${Stage}

  # CloudWatch log group used to catch all events
  UnicornPropertiesCatchAllLogGroup:
    Type: AWS::Logs::LogGroup
    UpdateReplacePolicy: Delete
    DeletionPolicy: Delete
    Properties:
      LogGroupName: !Sub
        - "/aws/events/${Stage}/${NS}-catchall"
        - Stage: !Ref Stage
          NS: !Sub "{{resolve:ssm:/uni-prop/${Stage}/UnicornPropertiesNamespace}}"
      RetentionInDays: !FindInMap [LogsRetentionPeriodMap, !Ref Stage, Days]

  # Permissions to allow EventBridge to send logs to CloudWatch
  EventBridgeCloudWatchLogGroupPolicy:
    Type: AWS::Logs::ResourcePolicy
    Properties:
      PolicyName: !Sub EvBToCWLogs-${AWS::StackName}
      # Note: PolicyDocument has to be established this way. See https://docs.aws.amazon.com/AWSCloudFormation/latest/UserGuide/aws-resource-logs-resourcepolicy.html#cfn-logs-resourcepolicy-policydocument
      PolicyDocument: !Sub |
        {
          "Version": "2012-10-17",
          "Statement": [
            {
              "Effect": "Allow",
              "Principal": {
                "Service": [
                  "delivery.logs.amazonaws.com",
                  "events.amazonaws.com"
                ]
              },
              "Action": [
                "logs:CreateLogStream",
                "logs:PutLogEvents"
              ],
              "Resource": [
                "${UnicornPropertiesCatchAllLogGroup.Arn}"
              ]
            }
          ]
        }

Outputs:
<<<<<<< HEAD
  UnicornPropertiesEventBusName:
    Value: !GetAtt UnicornPropertiesEventBus.Name

=======
>>>>>>> ac5bdc1a
  #### DYNAMODB OUTPUTS
  ContractStatusTableName:
    Description: DynamoDB table storing contract status information
    Value: !Ref ContractStatusTable

  #### LAMBDA FUNCTIONS OUTPUTS
  ContractStatusChangedHandlerFunctionName:
    Value: !Ref ContractStatusChangedHandlerFunction
  ContractStatusChangedHandlerFunctionArn:
    Value: !GetAtt ContractStatusChangedHandlerFunction.Arn

  PropertiesApprovalSyncFunctionName:
    Value: !Ref PropertiesApprovalSyncFunction
  PropertiesApprovalSyncFunctionArn:
    Value: !GetAtt PropertiesApprovalSyncFunction.Arn

  ContractExistsCheckerFunctionName:
    Value: !Ref ContractExistsCheckerFunction
  ContractExistsCheckerFunctionArn:
    Value: !GetAtt ContractExistsCheckerFunction.Arn

  ContentIntegrityValidatorFunctionName:
    Value: !Ref ContentIntegrityValidatorFunction
  ContentIntegrityValidatorFunctionArn:
    Value: !GetAtt ContentIntegrityValidatorFunction.Arn

  WaitForContractApprovalFunctionName:
    Value: !Ref WaitForContractApprovalFunction
  WaitForContractApprovalFunctionArn:
    Value: !GetAtt WaitForContractApprovalFunction.Arn

  #### CLOUDWATCH LOGS OUTPUTS
  UnicornPropertiesCatchAllLogGroupArn:
    Value: !GetAtt UnicornPropertiesCatchAllLogGroup.Arn<|MERGE_RESOLUTION|>--- conflicted
+++ resolved
@@ -65,10 +65,7 @@
       namespace: !Sub "{{resolve:ssm:/uni-prop/${Stage}/UnicornPropertiesNamespace}}"
 
 Resources:
-<<<<<<< HEAD
-=======
-  #### SSM PARAMETERS
->>>>>>> ac5bdc1a
+
   # Services share their event bus name and arn
   UnicornPropertiesEventBusNameParam:
     Type: AWS::SSM::Parameter
@@ -118,8 +115,6 @@
             Type: SQS
             Destination: !GetAtt PropertiesServiceDLQ.Arn
 
-<<<<<<< HEAD
-=======
   # Log group for the ContractStatusChangedHandlerFunction
   ContractStatusChangedHandlerFunctionLogGroup:
     Type: AWS::Logs::LogGroup
@@ -129,7 +124,7 @@
       LogGroupName: !Sub "/aws/lambda/${ContractStatusChangedHandlerFunction}"
       RetentionInDays: !FindInMap [LogsRetentionPeriodMap, !Ref Stage, Days]
 
->>>>>>> ac5bdc1a
+
   # Listens to Contract status changes from ContractStatusTable to un-pause StepFunctions
   PropertiesApprovalSyncFunction:
     Type: AWS::Serverless::Function
@@ -175,8 +170,6 @@
         EntryPoints: 
           - src/properties_service/propertiesApprovalSyncFunction.ts
 
-<<<<<<< HEAD
-=======
   # Log group for the PropertiesApprovalSyncFunction
   PropertiesApprovalSyncFunctionLogGroup:
     Type: AWS::Logs::LogGroup
@@ -187,7 +180,6 @@
       RetentionInDays: !FindInMap [LogsRetentionPeriodMap, !Ref Stage, Days]
       
 
->>>>>>> ac5bdc1a
   # Part of the ApprovalStateMachine, checks if a given Property has an existing Contract in ContractStatusTable
   ContractExistsCheckerFunction:
       Type: AWS::Serverless::Function
@@ -228,8 +220,6 @@
         EntryPoints: 
           - src/properties_service/contentIntegrityValidatorFunction.ts
 
-<<<<<<< HEAD
-=======
   # Log group for the ContentIntegrityValidatorFunction
   ContentIntegrityValidatorFunctionLogGroup:
     Type: AWS::Logs::LogGroup
@@ -240,7 +230,6 @@
       RetentionInDays: !FindInMap [LogsRetentionPeriodMap, !Ref Stage, Days]
       
       
->>>>>>> ac5bdc1a
   # Part of the ApprovalStateMachine, pauses the workflow execution and stores token in ContractStatusTable until contract is approved
   WaitForContractApprovalFunction:
     Type: AWS::Serverless::Function
@@ -258,24 +247,6 @@
         EntryPoints: 
           - src/properties_service/waitForContractApprovalFunction.ts
 
-<<<<<<< HEAD
-  #### DLQs
-  PropertiesEventBusRuleDLQ:
-    Type: AWS::SQS::Queue
-    UpdateReplacePolicy: Delete
-    DeletionPolicy: Delete
-    Properties:
-      SqsManagedSseEnabled: true
-      MessageRetentionPeriod: 1209600 # Maximum value, 1,209,600 (14days)
-      Tags:
-        - Key: project
-          Value: !FindInMap [ Constants, ProjectName, Value ]
-        - Key: namespace
-          Value: !Sub "{{resolve:ssm:/uni-prop/${Stage}/UnicornPropertiesNamespace}}"
-        - Key: stage
-          Value: !Ref Stage
-
-=======
   # Log group for the WaitForContractApprovalFunction
   WaitForContractApprovalFunctionLogGroup:
     Type: AWS::Logs::LogGroup
@@ -284,7 +255,6 @@
     Properties:
       LogGroupName: !Sub "/aws/lambda/${WaitForContractApprovalFunction}"
       RetentionInDays: !FindInMap [LogsRetentionPeriodMap, !Ref Stage, Days]
->>>>>>> ac5bdc1a
 
   #### STATE MACHINE
   ApprovalStateMachine:
@@ -331,11 +301,7 @@
         PubApproReqEvent:
           Type: EventBridgeRule
           Properties:
-<<<<<<< HEAD
-            RuleName: properties.pubapprovalwf-web.pubapprovalrequested
-=======
             RuleName: unicorn.properties-PublicationApprovalRequested
->>>>>>> ac5bdc1a
             EventBusName: !GetAtt UnicornPropertiesEventBus.Name
             Pattern:
               source:
@@ -355,8 +321,15 @@
         ImageUploadBucketName: !Sub "{{resolve:ssm:/uni-prop/${Stage}/ImagesBucket}}"
         EventBusName: !GetAtt UnicornPropertiesEventBus.Name
         ServiceName: !Sub "{{resolve:ssm:/uni-prop/${Stage}/UnicornPropertiesNamespace}}"
-<<<<<<< HEAD
-
+
+  # Store ApprovalStateMachineLogGroup workflow execution logs
+  ApprovalStateMachineLogGroup:
+    Type: AWS::Logs::LogGroup
+    UpdateReplacePolicy: Delete
+    DeletionPolicy: Delete
+    Properties:
+      LogGroupName: !Sub "/aws/states/${AWS::StackName}-ApprovalStateMachine"
+      RetentionInDays: !FindInMap [LogsRetentionPeriodMap, !Ref Stage, Days]
 
   #### DEAD LETTER QUEUES
   # Store EventBridge events that failed to be DELIVERED to ContractStatusChangedHandlerFunction
@@ -378,75 +351,6 @@
   # Store failed INVOCATIONS to each Lambda function in Unicorn Properties Service
   PropertiesServiceDLQ:
     Type: AWS::SQS::Queue
-    UpdateReplacePolicy: Delete
-    DeletionPolicy: Delete
-    Properties:
-      SqsManagedSseEnabled: true
-      MessageRetentionPeriod: 1209600 # Maximum value, 1,209,600 (14days)
-      Tags:
-        - Key: project
-          Value: !FindInMap [ Constants, ProjectName, Value ]
-        - Key: namespace
-          Value: !Sub "{{resolve:ssm:/uni-prop/${Stage}/UnicornPropertiesNamespace}}"
-        - Key: stage
-          Value: !Ref Stage
-
-
-  #### CLOUDWATCH LOG GROUPS
-  # Store Lambda execution logs for each Lambda function in Unicorn Properties Service
-  ContractStatusChangedHandlerFunctionLogGroup:
-    Type: AWS::Logs::LogGroup
-    UpdateReplacePolicy: Delete
-    DeletionPolicy: Delete
-    Properties:
-      LogGroupName: !Sub "/aws/lambda/${ContractStatusChangedHandlerFunction}"
-      RetentionInDays: !FindInMap [LogsRetentionPeriodMap, !Ref Stage, Days]
-
-  PropertiesApprovalSyncFunctionLogGroup:
-    Type: AWS::Logs::LogGroup
-    UpdateReplacePolicy: Delete
-    DeletionPolicy: Delete
-    Properties:
-      LogGroupName: !Sub "/aws/lambda/${PropertiesApprovalSyncFunction}"
-      RetentionInDays: !FindInMap [LogsRetentionPeriodMap, !Ref Stage, Days]
-=======
->>>>>>> ac5bdc1a
-
-  # Store ApprovalStateMachineLogGroup workflow execution logs
-  ApprovalStateMachineLogGroup:
-    Type: AWS::Logs::LogGroup
-    UpdateReplacePolicy: Delete
-    DeletionPolicy: Delete
-    Properties:
-      LogGroupName: !Sub "/aws/states/${AWS::StackName}-ApprovalStateMachine"
-      RetentionInDays: !FindInMap [LogsRetentionPeriodMap, !Ref Stage, Days]
-
-  #### DEAD LETTER QUEUES
-  # Store EventBridge events that failed to be DELIVERED to ContractStatusChangedHandlerFunction
-  PropertiesEventBusRuleDLQ:
-    Type: AWS::SQS::Queue
-    UpdateReplacePolicy: Delete
-    DeletionPolicy: Delete
-    Properties:
-      SqsManagedSseEnabled: true
-      MessageRetentionPeriod: 1209600 # Maximum value, 1,209,600 (14days)
-      Tags:
-        - Key: project
-          Value: !FindInMap [ Constants, ProjectName, Value ]
-        - Key: namespace
-          Value: !Sub "{{resolve:ssm:/uni-prop/${Stage}/UnicornPropertiesNamespace}}"
-        - Key: stage
-          Value: !Ref Stage
-
-<<<<<<< HEAD
-  # Store ApprovalStateMachineLogGroup workflow execution logs
-  ApprovalStateMachineLogGroup:
-    Type: AWS::Logs::LogGroup
-=======
-  # Store failed INVOCATIONS to each Lambda function in Unicorn Properties Service
-  PropertiesServiceDLQ:
-    Type: AWS::SQS::Queue
->>>>>>> ac5bdc1a
     UpdateReplacePolicy: Delete
     DeletionPolicy: Delete
     Properties:
@@ -595,11 +499,7 @@
             events:source:
               - !Sub "{{resolve:ssm:/uni-prop/${Stage}/UnicornPropertiesNamespace}}"
 
-<<<<<<< HEAD
-  # Catchall rule used for development purposes. Logs all events matching any of the services' to CloudWatch Logs
-=======
   # Catchall rule used for development purposes. Logs all events matching any of the services to CloudWatch Logs
->>>>>>> ac5bdc1a
   UnicornPropertiesCatchAllRule:
     Type: AWS::Events::Rule
     Properties:
@@ -660,12 +560,6 @@
         }
 
 Outputs:
-<<<<<<< HEAD
-  UnicornPropertiesEventBusName:
-    Value: !GetAtt UnicornPropertiesEventBus.Name
-
-=======
->>>>>>> ac5bdc1a
   #### DYNAMODB OUTPUTS
   ContractStatusTableName:
     Description: DynamoDB table storing contract status information
