--- conflicted
+++ resolved
@@ -7,10 +7,7 @@
   "author": "Amazon.com, Inc.",
   "license": "MIT",
   "dependencies": {
-<<<<<<< HEAD
-=======
     "@aws-lambda-powertools/commons": "^1.16.0",
->>>>>>> 52c03196
     "@aws-lambda-powertools/logger": "^1.8.0",
     "@aws-lambda-powertools/metrics": "^1.8.0",
     "@aws-lambda-powertools/tracer": "^1.8.0",
